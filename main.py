--- conflicted
+++ resolved
@@ -1,3 +1,4 @@
+# import random
 import struct
 
 import dht
@@ -5,16 +6,9 @@
 import ubinascii
 import ubluetooth
 from machine import Timer, Pin, I2C
-<<<<<<< HEAD
 
 from MPU6050 import MPU6050
 from bh1750 import BH1750
-=======
-import machine
-from MPU6050 import MPU6050
-from bh1750 import BH1750
-import dht
->>>>>>> 10284756
 
 '''
 TELE-ESP-BOARD LEDS:
@@ -23,19 +17,19 @@
     G: ?? 
 '''
 
-<<<<<<< HEAD
-#  TEMP_THRESHOLD = 28.0  # Temperatura > 28 °C
-#  HUMIDITY_THRESHOLD = 65.0  # Umidità > 65 %
-#  LUX_THRESHOLD = 800.0  # Luminosità > 800 lux
-
-BASE_INTERVAL = 100
+#  TEMP_THRESHOLD = 28.0  # Temperature > 28 °C
+#  HUMIDITY_THRESHOLD = 65.0  # Humidity > 65 %
+#  LUX_THRESHOLD = 800.0  # Brightness > 800 lux
+
+BASE_INTERVAL = 100  # in ms
 ADV_LED_TIMER = 500
+STANDBY_LED_TIMER = 500
 DHT_INTERVAL = 3000
 LUX_INTERVAL = 2000
-CRASH_AND_POSTURE_INTERVAL = 100  # in ms
-GAS_INTERVAL = 1000  # in ms
-
-GAS_WARMUP_TIME = 120000  # 2 minuti di riscaldamento
+CRASH_AND_POSTURE_INTERVAL = 100
+GAS_INTERVAL = 1000
+STANDBY_CHECK_INTERVAL = 5000
+GAS_WARMUP_TIME = 120000  # 2 minutes of heating
 
 STANDBY_TRESHOLD = -2.0
 WAKEUP_TRESHOLD = 3.0
@@ -43,6 +37,8 @@
 
 POSTURE_Z_MIN = 6.0  # Z deve essere almeno 7.0 m/s^2
 POSTURE_XY_MAX = 6.0  # X e Y devono essere compresi entro ±3.0 m/s^2
+G = 9.81
+DECIMAL_ROUND = 2  # when sending data via BLE
 
 PIN_DHT = 18
 PIN_MQ2 = 23
@@ -53,43 +49,10 @@
 PIN_STANDBY_LED = 2
 PIN_SEND_LED = 4
 PIN_ADV_LED = 25
-=======
-#  TEMP_THRESHOLD = 28.0  # Temperature > 28 °C
-#  HUMIDITY_THRESHOLD = 65.0  # Humidity > 65 %
-#  LUX_THRESHOLD = 800.0  # Brightness > 800 lux
-
-BASE_INTERVAL = 100  # in ms
-ADV_LED_TIMER = 500
-STANDBY_LED_TIMER = 500
-DHT_INTERVAL = 2000
-LUX_INTERVAL = 2000
-CRASH_AND_POSTURE_INTERVAL = 100
-GAS_INTERVAL = 1000
-STANDBY_CHECK_INTERVAL = 5000
-GAS_WARMUP_TIME = 120000  # 2 minutes of heating
-
-STANDBY_TRESHOLD = -2.0
-WAKEUP_TRESHOLD = 3.0
-MOVEMENT_CUMULATIVE_TRESHOLD = 60.0  # 15.0 with data_inteval = 5
-
-POSTURE_Z_MIN = 6.0  # Z must be at least 7.0 m/s^2
-POSTURE_XY_MAX = 6.0  # X e Y must be included within ±3.0 m/s^2
-G = 9.81
-DECIMAL_ROUND = 2  # when sending data via BLE
-
-PIN_DHT = 5
-PIN_MQ2 = 18
-PIN_MQ4 = 19
-PIN_MQ7 = 23
-PIN_WELDING_MASK = 25  # not usable on Andrea’s board
-PIN_GAS_MASK = 15
-PIN_STANDBY_LED = 2
-PIN_SEND_LED = 4
-PIN_ADV_LED = 17
-PIN_VIBRATION_MOTOR = 16
->>>>>>> 10284756
 PIN_SCL = 22
 PIN_SDA = 21
+
+
 
 
 class SafeHelmet:
@@ -188,13 +151,8 @@
         self.welding_mask_gpio = Pin(PIN_WELDING_MASK, Pin.IN, Pin.PULL_UP)
         self.gas_mask_gpio = Pin(PIN_GAS_MASK, Pin.IN, Pin.PULL_UP)
 
-<<<<<<< HEAD
         self.vibration_gpio = Pin(14, Pin.OUT, Pin.PULL_UP)
         self.vibration_gpio.value(1)
-=======
-        self.vibration_gpio = Pin(PIN_VIBRATION_MOTOR, Pin.OUT, Pin.PULL_UP)
-        self.vibration_gpio.value(0)
->>>>>>> 10284756
 
         # First value is total sum of readings, second value is number of readings
         self._temperature = [0, 0]
@@ -224,14 +182,9 @@
         self._crash_detection_timer = None
         self._dht_timer = None
         self._gas_timer = None
-<<<<<<< HEAD
 
         self._sensor_preheating_start()
 
-=======
-
-        self._sensor_preheating_start()
->>>>>>> 10284756
         self.adv_led_timer_id = self.create_virtual_timer(ADV_LED_TIMER, self._toggle_adv_led)
 
         self.base_timer = Timer(-1)
@@ -290,11 +243,7 @@
             vt["counter"] += self.base_interval
             if vt["counter"] >= vt["period"]:
                 vt["callback"]()
-<<<<<<< HEAD
                 # print("period:{}, counter is: {}".format(vt["period"], vt["counter"]))
-=======
-                # print("Period:{}, counter is: {}".format(vt["period"], vt["counter"]))
->>>>>>> 10284756
                 if vt["one_shot"]:
                     self.oneshot_timer_removal_list.append(vt)
                 else:
@@ -304,10 +253,7 @@
             self.virtual_timers.remove(vt)
         self.oneshot_timer_removal_list.clear()
 
-<<<<<<< HEAD
-
-=======
->>>>>>> 10284756
+
     # Manage BLE events (connection, disconnection, ...)
     def _irq(self, event, data):
         if event == 1:
@@ -345,7 +291,7 @@
             print("Received command: {}".format(value))
 
     def _start_advertising(self):
-        name = b'SafeHelmet-02'
+        name = b'SafeHelmet-01'
         self.ble.gap_advertise(100,
                                b'\x02\x01\x06' +
                                b'\x03\x03\xf4\x7a' +
@@ -387,30 +333,9 @@
     def _sensor_preheating_start(self):
         self.create_virtual_timer(GAS_WARMUP_TIME, self._set_preheated, one_shot=True)
 
-    def _set_preheated(self):
-        print("Preheating sequence terminated, MQ sensors are operative.")
-        self.are_preheated = True
-
-    def _sensor_preheating_start(self):
-        self.create_virtual_timer(GAS_WARMUP_TIME, self._set_preheated, one_shot=True)
-
     def _read_gas(self):
         if self.are_preheated:
             try:
-<<<<<<< HEAD
-                if not self.mq2.value():  # MQ2 rileva gas
-                    self.gas_anomaly |= (1 << 2)  # Imposta il bit più significativo (bit 2)
-
-                if not self.mq4.value():  # MQ4 rileva gas
-                    self.gas_anomaly |= (1 << 1)  # Imposta il bit intermedio (bit 1)
-
-                if not self.mq7.value():  # MQ7 rileva gas
-                    self.gas_anomaly |= (1 << 0)  # Imposta il bit meno significativo (bit 0)
-            except Exception as e:
-                self.gas_anomaly = 0b000
-                print(f"Errore nella lettura dei sensori MQ: {e}")
-
-=======
                 if not self.mq2.value():  # MQ2 detects gas
                     self.gas_anomaly |= (1 << 2)  # Set the most significant bit (bit 2)
 
@@ -422,7 +347,7 @@
             except Exception as e:
                 self.gas_anomaly = 0b000
                 print(f"Error in reading MQ sensors: {e}")
->>>>>>> 10284756
+
 
     def _get_orientation(self) -> float:
         return self.mpu.read_accel_data()['z']
@@ -431,24 +356,14 @@
         """
         Activates the vibration motor for the specified duration in milliseconds.
         """
-<<<<<<< HEAD
         self.vibration_gpio.value(0)  # Activate vibration
-=======
-        print("vibrating motor")
-        self.vibration_gpio.value(1)  # Activate vibration
->>>>>>> 10284756
         self.create_virtual_timer(duration_ms, self._vibration_stop, one_shot=True)
 
     def _vibration_stop(self):
         """
         Callback function to stop the vibration motor after its duration.
         """
-<<<<<<< HEAD
         self.vibration_gpio.value(1)  # Deactivate vibration
-=======
-        print("stop vibrating motor")
-        self.vibration_gpio.value(0)  # Deactivate vibration
->>>>>>> 10284756
 
     def vibration_notify(self):
         print("vibrating motor")
@@ -476,14 +391,8 @@
                 self._accel_stats[axis][0] += value
                 self._accel_stats[axis][1] += value ** 2
                 self._accel_stats[axis][2] += 1
-<<<<<<< HEAD
-            
-            
-            # Verifica se i valori sono fuori dai limiti
-=======
 
             # Check if values are outside the limits
->>>>>>> 10284756
             if abs(x) > POSTURE_XY_MAX or abs(y) > POSTURE_XY_MAX or z < POSTURE_Z_MIN:
                 self.posture_incorrect_time += CRASH_AND_POSTURE_INTERVAL  # Increases the incorrect time
 
@@ -507,12 +416,7 @@
         At the time of data packing and sending through BLE, mean averages are calculated on all the data obtained
         between one sending and another.
         """
-<<<<<<< HEAD
-        print("starting data collection")
-
-=======
         print("Starting data collection")
->>>>>>> 10284756
         self._dht_timer = self.create_virtual_timer(DHT_INTERVAL, self._read_dht)
         self._lux_timer = self.create_virtual_timer(LUX_INTERVAL, self._read_lux)
         self._gas_timer = self.create_virtual_timer(GAS_INTERVAL, self._read_gas)
@@ -547,11 +451,7 @@
         if not self._connections:
             return
 
-<<<<<<< HEAD
         if self.last_accel["z"] < STANDBY_TRESHOLD and self.movement_cumulative < MOVEMENT_THRESHOLD:
-=======
-        if self.last_accel["z"] < STANDBY_TRESHOLD and self.movement_cumulative < MOVEMENT_CUMULATIVE_TRESHOLD:
->>>>>>> 10284756
             self.movement_cumulative = 0
             self._standby_mode()
 
@@ -566,7 +466,7 @@
             if self.gas_mask_gpio.value() == 0:  # device connected
                 wearables_bitmask |= (1 << 1)
 
-            
+
             # DATA MEAN AVERAGE CALCULATION
             calculate_mean = lambda data: data[0] / data[1] if data[1] != 0 else 0
             temperature = calculate_mean(self._temperature)
@@ -577,10 +477,7 @@
                 print("NO DATA")
                 return
 
-<<<<<<< HEAD
             # WORKERS NOTIFICATION
-=======
->>>>>>> 10284756
             if self.gas_anomaly:  # if mask has some bits active, notify the worker for some anomaly through vibration motor
                 self.vibration_notify()
             else:  # if not you, maybe someone else in the worksite had some anomaly going on. Check for that and vibrate
@@ -597,10 +494,6 @@
                     std_dev = ((v[1] / v[2]) - mean ** 2) ** 0.5 if v[2] else 0
                     accel_dict[k] = {"mean": mean, "std_dev": std_dev}
 
-<<<<<<< HEAD
-=======
-            print()
->>>>>>> 10284756
             for k, v in accel_dict.items():
                 if k != "m":
                     print(f"Axis: {k}, Mean: {v['mean']:.2f} m/s2, StdDev: {v['std_dev']:.2f} m/s2")
@@ -610,18 +503,6 @@
             incorrect_posture_percent_raw = (self.posture_incorrect_time / (self.data_interval * 1000))
             print("Percentage of time spent in incorrect posture: {}%".format(incorrect_posture_percent_raw * 100))
 
-<<<<<<< HEAD
-            # Crea il payload
-            data_payload = struct.pack("fffBB",
-                                       temperature,
-                                       humidity,
-                                       lux,
-                                       self.gas_anomaly,  # sensor_states,
-                                       wearables_bitmask
-                                       )
-
-
-=======
             # Create the payload
             data_payload = struct.pack("fffBB",
                                        round(temperature, DECIMAL_ROUND),
@@ -631,27 +512,11 @@
                                        wearables_bitmask
                                        )
 
->>>>>>> 10284756
             print(
                 "Temp: {:.1f} / Hum: {:.1f} / Lux: {:.1f} / Crash: {:.2f} / Sensor States: {:03b} / Wearables {:02b}".format(
                     temperature, humidity, lux, self._accel_stats["current_max"], self.gas_anomaly, wearables_bitmask))
 
             accel_payload_1 = struct.pack("fffff",
-<<<<<<< HEAD
-                                          accel_dict["x"]["mean"],
-                                          accel_dict["y"]["mean"],
-                                          accel_dict["z"]["mean"],
-                                          accel_dict["m"]["mean"],
-                                          accel_dict["m"]["std_dev"]
-                                          )
-
-            accel_payload_2 = struct.pack("fffff",
-                                          accel_dict["x"]["std_dev"],
-                                          accel_dict["y"]["std_dev"],
-                                          accel_dict["z"]["std_dev"],
-                                          self._accel_stats["current_max"],
-                                          incorrect_posture_percent_raw
-=======
                                           round(accel_dict["x"]["mean"], DECIMAL_ROUND),
                                           round(accel_dict["y"]["mean"], DECIMAL_ROUND),
                                           round(accel_dict["z"]["mean"], DECIMAL_ROUND),
@@ -665,7 +530,6 @@
                                           round(accel_dict["z"]["std_dev"], DECIMAL_ROUND),
                                           round(self._accel_stats["current_max"], DECIMAL_ROUND),
                                           round(incorrect_posture_percent_raw, DECIMAL_ROUND)
->>>>>>> 10284756
                                           )
 
             # Send payload to connected devices
@@ -673,6 +537,7 @@
                 self.ble.gatts_notify(conn_handle, self._data_handle, data_payload)
                 self.ble.gatts_notify(conn_handle, self._accel_handle_1, accel_payload_1)
                 self.ble.gatts_notify(conn_handle, self._accel_handle_2, accel_payload_2)
+
 
             self.send_led.value(0)
 
@@ -688,13 +553,8 @@
 
         self.stop_virtual_timer(self.data_timer_id)
         self.data_timer_id = None
-<<<<<<< HEAD
-        self.standby_led_timer_id = self.create_virtual_timer(500, self._toggle_standby_led)
-        self.standby_check_timer_id = self.create_virtual_timer(5000, self._check_standby_exit)
-=======
         self.standby_led_timer_id = self.create_virtual_timer(STANDBY_LED_TIMER, self._toggle_standby_led)
         self.standby_check_timer_id = self.create_virtual_timer(STANDBY_CHECK_INTERVAL, self._check_standby_exit)
->>>>>>> 10284756
 
     def _check_standby_exit(self):
         if self._get_orientation() > STANDBY_TRESHOLD:
@@ -713,11 +573,7 @@
             self.data_timer_id = self.create_virtual_timer(self.data_interval * 1000, self._send_data)
 
 
-<<<<<<< HEAD
-# Esegui il server BLE per sensori
-=======
 # Run the BLE server for sensors
->>>>>>> 10284756
 ble_sensor = SafeHelmet(data_interval=20)
 
 try:
