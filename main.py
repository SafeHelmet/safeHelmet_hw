--- conflicted
+++ resolved
@@ -24,14 +24,9 @@
 TEMP_THRESHOLD = 28.0  # Temperatura > 28 °C
 HUMIDITY_THRESHOLD = 65.0  # Umidità > 65 %
 LUX_THRESHOLD = 800.0  # Luminosità > 800 lux
-<<<<<<< HEAD
-CRASH_THRESHOLD = 5.0 * 9.81  # Crash detection > 5 g
-MAGNITUDO_WINDOW = 3
-=======
 
 CRASH_THRESHOLD = 2.0 * 9.81  # Crash detection > 4/5 g
 CRASH_CHECK_INTERVAL = 100  # in ms 200
->>>>>>> 82284b74
 
 STANDBY_TRESHOLD = -2.0
 WAKEUP_TRESHOLD = 3.0
@@ -132,7 +127,6 @@
             ubluetooth.FLAG_NOTIFY,
             [(ubluetooth.UUID(0x0044), ubluetooth.FLAG_READ), ]
         )
-<<<<<<< HEAD
         self._accel_char_1 = (
             self._data_uuid,
             ubluetooth.FLAG_NOTIFY,
@@ -142,12 +136,6 @@
             self._data_uuid,
             ubluetooth.FLAG_NOTIFY,
             [(ubluetooth.UUID(0x4332), ubluetooth.FLAG_READ), ]
-=======
-        self._accel_char = (
-            self._data_uuid,
-            ubluetooth.FLAG_NOTIFY,
-            [(ubluetooth.UUID(0x0043), ubluetooth.FLAG_READ), ]
->>>>>>> 82284b74
         )
         self._feedback_char = (
             self._feedback_uuid,
@@ -161,25 +149,15 @@
         )
         self._service = (
             self._service_uuid,
-<<<<<<< HEAD
             (self._data_char, self._accel_char_1, self._accel_char_2, self._feedback_char, self._state_char)
-=======
-            (self._data_char, self._accel_char, self._feedback_char, self._state_char)
->>>>>>> 82284b74
         )
 
         [handles] = self.ble.gatts_register_services([self._service])
         self._data_handle = handles[0]
-<<<<<<< HEAD
         self._accel_handle_1 = handles[2]
         self._accel_handle_2 = handles[4]
         self._feedback_handle = handles[6]
         self._state_handle = handles[8]
-=======
-        self._accel_handle = handles[2]
-        self._feedback_handle = handles[4]
-        self._state_handle = handles[6]
->>>>>>> 82284b74
 
         self._feedback = None
 
@@ -203,13 +181,6 @@
         self._temperature = [0, 0]
         self._humidity = [0, 0]
         self._lux = [0, 0]
-<<<<<<< HEAD
-        self._avg_accel = {"x": [0, 0], "y": [0, 0], "z": [0, 0]}
-        self._magnitudo = []
-        self._magnitudo_mean = 0
-        self._magnitudo_dev_std = 0
-        self._magnitudo_max = 0
-=======
         #         self._posture = {"x": [0, 0], "y": [0, 0], "z": [0, 0]}
         #
         #         self._module_stats = {
@@ -227,7 +198,6 @@
                              "crash_flag": False,
                              "current_max": 0}
         self.CONTATORE = 0
->>>>>>> 82284b74
 
         self.movement_cumulative = 0  # Movimento cumulativo tra due chiamate a send_data()
         self.last_accel = {"x": 0, "y": 0, "z": 0}  # Ultima lettura dell'accelerometro
@@ -369,13 +339,6 @@
     #### DATA COLLECTING METHODS ####
 
     def _read_dht(self):
-<<<<<<< HEAD
-        self.dht_sensor.measure()
-        self._temperature[0] += self.dht_sensor.temperature()
-        self._temperature[1] += 1
-        self._humidity[0] += self.dht_sensor.humidity()
-        self._humidity[1] += 1
-=======
         try:
             self.dht_sensor.measure()
             self._temperature[0] += self.dht_sensor.temperature()
@@ -384,7 +347,6 @@
             self._humidity[1] += 1
         except OSError as e:
             print(f"Errore nella lettura del dht11: {e}")
->>>>>>> 82284b74
 
     def _read_lux(self):
         self._lux[0] += self.light_sensor.luminance()
@@ -419,30 +381,6 @@
         self.create_virtual_timer(4000, lambda: self.vibrate(1000), one_shot=True)
         self.create_virtual_timer(6000, lambda: self.vibrate(1000), one_shot=True)
 
-<<<<<<< HEAD
-    # Acceleration stats for future machine learning
-    def accel_stats(self):
-        n = len(self._magnitudo)
-        if n == 0:
-            return 0, 0, 0, 0
-        self._magnitudo_mean = sum(self._magnitudo) / n
-        magnitudo_variance = sum((x - self._magnitudo_mean) ** 2 for x in self._magnitudo) / n
-        self._magnitudo_dev_std = sqrt(magnitudo_variance)
-        self._magnitudo_max = max(self._magnitudo)
-
-    # Funzione principale per la raccolta dati e crash detection
-    def _detect_crash(self):
-        module = self.mpu.read_accel_abs()
-        self._magnitudo.append(module)
-        if len(self._magnitudo) > MAGNITUDO_WINDOW:
-            self._magnitudo.pop(0)
-
-        self.accel_stats()
-
-        # Crash detection basata sulla soglia indicativa
-        if module > CRASH_THRESHOLD:
-            print(f"Urto rilevato! Modulo: {module:.2f} m/s2")
-=======
     #     def _detect_crash(self):
     #         module = self.mpu.read_accel_abs()
     #         self._module_stats["count"] += 1
@@ -489,21 +427,12 @@
     #
     #         # Aggiorna l'ultima lettura
     #         self.last_accel = {"x": x, "y": y, "z": z}
->>>>>>> 82284b74
 
     def _check_posture_movement(self):
         # Leggi i dati dell'accelerometro
         accel_data = self.mpu.read_accel_data()
         x, y, z = accel_data["x"], accel_data["y"], accel_data["z"]
 
-<<<<<<< HEAD
-        self._avg_accel["x"][0] += x
-        self._avg_accel["y"][0] += y
-        self._avg_accel["z"][0] += z
-        self._avg_accel["x"][1] += 1
-        self._avg_accel["y"][1] += 1
-        self._avg_accel["z"][1] += 1
-=======
         self._accel_stats["x"][0] += x
         self._accel_stats["y"][0] += y
         self._accel_stats["z"][0] += z
@@ -513,7 +442,6 @@
         self._accel_stats["x"][2] += 1
         self._accel_stats["y"][2] += 1
         self._accel_stats["z"][2] += 1
->>>>>>> 82284b74
 
         # Verifica se i valori sono fuori dai limiti
         if abs(x) > POSTURE_XY_MAX or abs(y) > POSTURE_XY_MAX or z < POSTURE_Z_MIN:
@@ -529,8 +457,6 @@
 
         # Aggiorna l'ultima lettura
         self.last_accel = {"x": x, "y": y, "z": z}
-<<<<<<< HEAD
-=======
 
     def _check_crash_and_posture(self):
         self.CONTATORE += 1
@@ -572,7 +498,6 @@
 
         # Aggiorna l'ultima lettura
         self.last_accel = {"x": x, "y": y, "z": z}
->>>>>>> 82284b74
 
     def _start_data_collection(self):
         """
@@ -583,15 +508,10 @@
         """
         self._dht_timer = self.create_virtual_timer(2000, self._read_dht)
         self._lux_timer = self.create_virtual_timer(2000, self._read_lux)
-<<<<<<< HEAD
-        self._posture_timer = self.create_virtual_timer(POSTURE_CHECK_INTERVAL, self._check_posture_movement)
-        #  self._crash_detection_timer = self.create_virtual_timer(100, self._detect_crash)
-=======
         #  self._posture_timer = self.create_virtual_timer(POSTURE_CHECK_INTERVAL, self._check_posture_movement)
         #  self._crash_detection_timer = self.create_virtual_timer(CRASH_CHECK_INTERVAL, self._detect_crash)
         self._crash_detection_and_posture_timer = self.create_virtual_timer(CRASH_CHECK_INTERVAL,
                                                                             self._check_crash_and_posture)
->>>>>>> 82284b74
 
     def _stop_data_collection(self):
         """
@@ -615,27 +535,16 @@
         self._lux[0] = 0
         self._lux[1] = 0
 
-<<<<<<< HEAD
-        self._avg_accel["x"][0] = 0
-        self._avg_accel["y"][0] = 0
-        self._avg_accel["z"][0] = 0
-        self._avg_accel["x"][1] = 0
-        self._avg_accel["y"][1] = 0
-        self._avg_accel["z"][1] = 0
-=======
         #         self._posture["x"][0] = 0
         #         self._posture["y"][0] = 0
         #         self._posture["z"][0] = 0
         #         self._posture["x"][1] = 0
         #         self._posture["y"][1] = 0
         #         self._posture["z"][1] = 0
->>>>>>> 82284b74
 
         self.posture_incorrect_time = 0
         self.movement_cumulative = 0
 
-<<<<<<< HEAD
-=======
         #         self._module_stats["sum_acc"] = 0
         #         self._module_stats["sum_acc_squared"] = 0
         #         self._module_stats["count"] = 0
@@ -659,18 +568,11 @@
 
         self.CONTATORE = 0
 
->>>>>>> 82284b74
     def _send_data(self):
         if not self._connections:
             return
 
-<<<<<<< HEAD
-        if self.last_accel["z"] < STANDBY_TRESHOLD and self.movement_cumulative < 1.0:
-=======
-        print(self.movement_cumulative)
-
         if self.last_accel["z"] < STANDBY_TRESHOLD and self.movement_cumulative < 15.0:
->>>>>>> 82284b74
             self.movement_cumulative = 0
             self._standby_mode()
 
@@ -693,24 +595,6 @@
 
             # Simula lo stato dei sensori di gas con probabilità del 10% di valore "1" per ciascun bit
             sensor_states = 0
-<<<<<<< HEAD
-            # for i in range(3):  # Tre sensori
-            #     if random.random() < 0.1:  # 10% di probabilità
-            #         sensor_states |= (1 << i)  # Imposta il bit i-esimo a 1
-
-            if sensor_states:  # if mask has some bits active, notify the worker for some anomaly through vibration motor
-                self.vibration_notify()
-
-            # POSTURE MEAN AVERAGE AND CRASH DETECTION
-            avg_accel_dict = {}
-            for k, v in self._avg_accel.items():
-                avg_accel_dict[k] = v[0] / v[1] if v[1] != 0 else 0
-
-            incorrect_posture_percent_raw = (self.posture_incorrect_time / (self.data_interval * 1000))
-            print("perc. tempo passato in postura scorretta: {}%".format(incorrect_posture_percent_raw * 100))
-            self.posture_incorrect_time = 0
-            crash_detection = 0
-=======
             for i in range(3):  # Tre sensori
                 if random.random() < 0.1:  # 10% di probabilità
                     sensor_states |= (1 << i)  # Imposta il bit i-esimo a 1
@@ -757,7 +641,6 @@
             #                 # Invia i dati
             #                 print(f"Media: {mean_acc:.2f}, Deviazione Standard: {std_dev:.2f}, "
             #                       f"Max: {self._module_stats['current_max']:.2f}, Crash: {self._module_stats['crash_flag']}")
->>>>>>> 82284b74
 
             # Crea il payload
             data_payload = struct.pack("ffffBB",
@@ -772,14 +655,6 @@
                 "Temp: {:.1f} / Hum: {:.1f} / Lux: {:.1f} / Crash: {:.2f} / Sensor States: {:03b} / Wearables {:02b}".format(
                     temperature, humidity, lux, self._accel_stats["crash_flag"], sensor_states, wearables_bitmask))
 
-            accel_payload = struct.pack("fffff",
-                                        accel_dict["x"]["media"],
-                                        accel_dict["y"]["media"],
-                                        accel_dict["z"]["media"],
-                                        self._accel_stats["crash_flag"],
-                                        incorrect_posture_percent_raw
-                                        )
-
             avg_g = 0
             std_g = 0
             std_x = 0
@@ -805,17 +680,11 @@
             # Invia il payload ai dispositivi connessi
             for conn_handle in self._connections:
                 self.ble.gatts_notify(conn_handle, self._data_handle, data_payload)
-<<<<<<< HEAD
                 self.ble.gatts_notify(conn_handle, self._accel_handle_1, accel_payload_1)
                 self.ble.gatts_notify(conn_handle, self._accel_handle_2, accel_payload_2)
 
             self._feedback = self.ble.gatts_read(self._feedback_handle)
 
-=======
-                self.ble.gatts_notify(conn_handle, self._accel_handle, accel_payload)
-
-            self._feedback = self.ble.gatts_read(self._feedback_handle)
->>>>>>> 82284b74
             self.ble.gatts_write(self._feedback_handle, '', True)
 
             # Aggiorna il display
@@ -823,11 +692,7 @@
                 self.display.write_text("Temp.: {:.1f}C".format(temperature))
                 self.display.write_text("Hum.: {:.1f} hPa".format(humidity), clear=False, y=10)
                 self.display.write_text("Lux.: {:.1f}".format(lux), clear=False, y=20)
-<<<<<<< HEAD
                 self.display.write_text("Crash: {:.2f} g".format(crash_detection), clear=False, y=30)
-=======
-                self.display.write_text("Crash: {:.2f} g".format(self._accel_stats["crash_flag"]), clear=False, y=30)
->>>>>>> 82284b74
                 self.display.write_text("Sensors: {:03b}".format(sensor_states), clear=False, y=40)
 
             self.send_led.value(0)
